[tool.poetry]
name = "grooveshop-django-api"
version = "0.127.0"
description = "GrooveShop Django Backend"
license = "MIT"
readme = ["README.md"]
repository = "https://github.com/vasilistotskas/grooveshop-django-api"
authors = ["Vasilis Totskas"]
packages = [
    { include = "*", from = "." },
]

[build-system]
requires = ["poetry>=1.8.3"]
build-backend = "poetry.masonry.api"

[tool.poetry.dependencies]
adrf = "0.1.6"
asgiref = "3.8.1"
<<<<<<< HEAD
boto3 = "1.34.112"
=======
boto3 = "1.34.117"
>>>>>>> 98ec3808
python = ">=3.10.13,<4.0.0"
charset_normalizer = "3.3.2"
chardet = "5.2.0"
django = "5.0.6"
django-admin-thumbnails = "0.2.9"
<<<<<<< HEAD
django-allauth = "0.63.2"
=======
django-allauth = "0.63.3"
>>>>>>> 98ec3808
django-dbbackup = "4.1.0"
django-extra-settings = "0.12.0"
django-celery-beat = "2.6.0"
django-celery-results = "2.5.1"
django-cors-headers = "4.3.1"
django-filter = "24.2"
django-js-asset = "2.2.0"
django-money = "3.5.2"
django-mptt = "0.16.0"
django-parler = "2.3.0"
django-parler-rest = "2.2.0"
django-phonenumber-field = "7.3.0"
django-rosetta = "0.10.0"
django-rest-knox = { git = "https://github.com/jazzband/django-rest-knox.git", rev = "09403255a069c2416a5dfb889f80342a2d7b2646" }
django-storages = "1.14.3"
django-tinymce = "4.0.0"
djangoql = "*"
djangorestframework = "3.15.1"
djangorestframework-stubs = "3.15.0"
djangorestframework-camel-case = "1.4.2"
djangorestframework-simplejwt = "5.3.1"
dotty-dict = "1.3.1"
drf-spectacular = "0.27.2"
Faker = "25.3.0"
flower = "2.0.1"
gunicorn = "22.0.0"
httptools = "0.6.1"
importlib-resources = "6.4.0"
measurement = "3.2.2"
multidict = "6.0.5"
phonenumbers = "8.13.37"
pillow = "10.3.0"
psycopg = "3.1.19"
psycopg-binary = "3.1.19"
psycopg-pool = "3.2.2"
python-dotenv = "1.0.1"
python-semantic-release = "9.8.0"
pydantic = "2.7.2"
qrcode = "7.4.2"
rich = "13.7.1"
urllib3 = "2.2.1"
uvicorn = "0.30.0"
uvloop = "0.19.0"
websockets = "12.0.0"
whitenoise = "6.6.0"

[tool.poetry.dev-dependencies]
bpython = "*"
black = "24.4.2"
channels = "4.1.0"
channels-redis = "4.2.0"
click = "8.1.7"
coverage = "7.5.3"
cryptography = "42.0.7"
django-browser-reload = "1.12.1"
django-debug-toolbar = "4.4.2"
django-extensions = "*"
django-stubs = "5.0.2"
flake8 = "7.0.0"
gitpython = "3.1.43"
hiredis = "2.3.2"
ipython = "*"
jinja2 = "3.1.4"
pre-commit = "3.7.1"
pudb = "*"
pydocstyle = "6.3.0"
pylint = "3.2.2"
pytest = "8.2.1"
pytest-asyncio = "0.23.7"
pytest-cov = "*"
pytest-django = "4.8.0"
python-gitlab = "4.6.0"
sentry-sdk = "*"
shortuuid = "*"
unittest-xml-reporting = "*"
werkzeug = "*"

[tool.poetry.dependencies.celery]
version = ">=5.4.0,<6.0.0"
extras = ["redis"]

[tool.coverage.paths]
source = ["*"]

[tool.coverage.run]
branch = true
omit = [
    "*/tests/*",
    "*/migrations/*",
    "*/management/*",
    "*/manage.py",
    "*/setup.py",
    "asgi/gunicorn_worker.py",
    "core/storages.py",
    "wsgi/*",
]
source = ["*"]
relative_files = true

[tool.coverage.report]
precision = 2
skip_covered = true
fail_under = 50
show_missing = true
exclude_lines = [
    "pragma: no cover",
    "raise NotImplementedError",
    "return NotImplemented",
    "if TYPE_CHECKING:",
    "if getattr(self, 'swagger_fake_view', False):",
]

[tool.semantic_release]
version_toml = ["pyproject.toml:tool.poetry.version"]
version_variables = ["setup.py:__version__"]
branch = "main"
upload_to_pypi = false
upload_to_release = true
build_command = "pip install poetry && poetry build"
commit_message = 'chore(release): release version {version} [skip ci]'

[tool.semantic_release.commit_parser_options]
allowed_tags = [
    "build",
    "chore",
    "ci",
    "docs",
    "feat",
    "fix",
    "perf",
    "style",
    "refactor",
    "test",
]
minor_tags = ["feat"]
patch_tags = ["fix", "perf"]

[tool.semantic_release.branches.main]
match = "(main|master)"
prerelease_token = "rc"
prerelease = false

[tool.semantic_release.publish]
dist_glob_patterns = ["dist/*", "dist_build/*"]

[tool.semantic_release.changelog]
template_dir = "templates"
changelog_file = "CHANGELOG.md"

[tool.pydocstyle]
inherit = false
match-dir = "^(?!migrations|node_modules|static|templates|venv).*$"
ignore = ["E203", "D100", "D101", "D102", "D103", "D104", "D105", "D106", "D107", "D203", "D213", "D407", "D202"]

[tool.pytest.ini_options]
DJANGO_SETTINGS_MODULE = "settings"
python_files = ["test_*.py", "*_test.py", "testing/python/*.py"]

[tool.mypy]
plugins = ["mypy_django_plugin.main"]

[tool.django-stubs]
django_settings_module = "settings"<|MERGE_RESOLUTION|>--- conflicted
+++ resolved
@@ -17,21 +17,13 @@
 [tool.poetry.dependencies]
 adrf = "0.1.6"
 asgiref = "3.8.1"
-<<<<<<< HEAD
-boto3 = "1.34.112"
-=======
 boto3 = "1.34.117"
->>>>>>> 98ec3808
 python = ">=3.10.13,<4.0.0"
 charset_normalizer = "3.3.2"
 chardet = "5.2.0"
 django = "5.0.6"
 django-admin-thumbnails = "0.2.9"
-<<<<<<< HEAD
-django-allauth = "0.63.2"
-=======
 django-allauth = "0.63.3"
->>>>>>> 98ec3808
 django-dbbackup = "4.1.0"
 django-extra-settings = "0.12.0"
 django-celery-beat = "2.6.0"
